"""Test configuration and fixtures for PriceAIFB-Dev."""

import pytest
<<<<<<< HEAD
from sqlalchemy import create_engine
from sqlalchemy.orm import sessionmaker
from market_scout.models import Base
from market_scout.utils.database import get_db
from market_scout.api import app


# Test database
SQLALCHEMY_DATABASE_URL = "sqlite:///./test.db"
engine = create_engine(
    SQLALCHEMY_DATABASE_URL, connect_args={"check_same_thread": False}
)
TestingSessionLocal = sessionmaker(autocommit=False, autoflush=False, bind=engine)
=======
>>>>>>> 15231980


@pytest.fixture
def sample_components():
    """Sample component specifications for testing."""
    from src.app.services.scoring import ComponentSpecs

    return ComponentSpecs(
        cpu_score=85.0,
        gpu_score=90.0,
        ram_gb=16,
        storage_gb=500,
        gpu_vram_gb=8,
        platform_score=1.0,
        liquidity_score=1.0,
        condition_score=1.0,
    )


@pytest.fixture
<<<<<<< HEAD
def client(db_session):
    """Create a test client."""
    from fastapi.testclient import TestClient

    def override_get_db():
        try:
            yield db_session
        finally:
            pass

    app.dependency_overrides[get_db] = override_get_db
    client = TestClient(app)
    yield client
    app.dependency_overrides.clear()
=======
def scoring_service():
    """Scoring service instance for testing."""
    from src.app.services.scoring import ScoringService

    return ScoringService()
>>>>>>> 15231980
<|MERGE_RESOLUTION|>--- conflicted
+++ resolved
@@ -1,22 +1,6 @@
 """Test configuration and fixtures for PriceAIFB-Dev."""
 
 import pytest
-<<<<<<< HEAD
-from sqlalchemy import create_engine
-from sqlalchemy.orm import sessionmaker
-from market_scout.models import Base
-from market_scout.utils.database import get_db
-from market_scout.api import app
-
-
-# Test database
-SQLALCHEMY_DATABASE_URL = "sqlite:///./test.db"
-engine = create_engine(
-    SQLALCHEMY_DATABASE_URL, connect_args={"check_same_thread": False}
-)
-TestingSessionLocal = sessionmaker(autocommit=False, autoflush=False, bind=engine)
-=======
->>>>>>> 15231980
 
 
 @pytest.fixture
@@ -37,25 +21,8 @@
 
 
 @pytest.fixture
-<<<<<<< HEAD
-def client(db_session):
-    """Create a test client."""
-    from fastapi.testclient import TestClient
-
-    def override_get_db():
-        try:
-            yield db_session
-        finally:
-            pass
-
-    app.dependency_overrides[get_db] = override_get_db
-    client = TestClient(app)
-    yield client
-    app.dependency_overrides.clear()
-=======
 def scoring_service():
     """Scoring service instance for testing."""
     from src.app.services.scoring import ScoringService
 
-    return ScoringService()
->>>>>>> 15231980
+    return ScoringService()